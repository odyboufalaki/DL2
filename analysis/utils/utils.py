--- conflicted
+++ resolved
@@ -386,16 +386,11 @@
     plt.subplots_adjust(left=0.10, right=0.98, top=0.98, bottom=0.12)
     plt.xlabel("Interpolation Step")
     plt.ylabel("Loss")
-<<<<<<< HEAD
     if with_legend:
         plt.legend(loc='upper left', fontsize=12, frameon=False)
     else:
         plt.legend().set_visible(False)
-    plt.show()
-=======
-    plt.legend()
-    
->>>>>>> 9fd14a2c
+    
 
     if save_path:
         plt.savefig(save_path)
