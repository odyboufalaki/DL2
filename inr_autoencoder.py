import torch
import yaml
import torch.nn.functional as F
import os
import random
import numpy as np
from src.data import dataset
from tqdm import tqdm, trange
from torch.utils import data
import torch_geometric
import torch.distributed as dist
from torchvision.utils import make_grid
from src.phase_canonicalization.test_inr import test_inr
from src.scalegmn.inr import INR, reconstruct_inr, make_functional
from src.utils.setup_arg_parser import setup_arg_parser
from src.scalegmn.models import ScaleGMN
from src.utils.loss import select_criterion
from src.utils.optim import setup_optimization
from src.utils.helpers import (
    overwrite_conf,
    count_parameters,
    set_seed,
    mask_input,
    mask_hidden,
    count_named_parameters,
)
from src.scalegmn.autoencoder import get_autoencoder
from src.data.base_datasets import Batch
from torchvision.utils import save_image
from src.scalegmn.autoencoder import create_batch_wb
import wandb

os.environ["CUBLAS_WORKSPACE_CONFIG"] = ":16:8"

def main(args=None):

    # Read base config file
    conf = yaml.safe_load(open(args.conf))
    # Overwrite base config with command-line arguments (if any)
    conf = overwrite_conf(conf, vars(args))

    # Initialize W&B (if enabled)
    #    - W&B automatically merges sweep parameters with the provided 'config'.
    #    - 'wandb.config' will hold the final, merged configuration.
    if conf.get("wandb", False):
        run = wandb.init(config=conf, **conf.get("wandb_args", {}))
        # Use wandb.config as the effective configuration
        effective_conf = wandb.config
    else:
        # If not using wandb, the original conf is the effective config
        effective_conf = conf
        run = None  # No wandb run object

    decoder_hidden_dim_list = [effective_conf["scalegmn_args"]["d_hid"]*elem for elem in effective_conf["decoder_args"]["d_hidden"]] 
    effective_conf["decoder_args"]["d_hidden"] = decoder_hidden_dim_list
    
    # Use 'effective_conf' consistently from here onwards
    torch.set_float32_matmul_precision("high")

    # print(yaml.dump(effective_conf, default_flow_style=False)) # Use effective_conf
    if torch.backends.mps.is_available():
        device = torch.device("mps")
    elif (
        torch.cuda.is_available()
    ):  # Keep cuda check for cross-compatibility if needed elsewhere
        device = torch.device("cuda")
    else:
        device = torch.device("cpu")

    print(f"Using device: {device}")
    # Wandb logging setup (already uses wandb.init implicitly if run exists)

    set_seed(effective_conf["train_args"]["seed"])  # Use effective_conf

    # =============================================================================================
    #   SETUP DATASET AND DATALOADER
    # =============================================================================================
    extra_aug = (
        effective_conf["data"].pop("extra_aug")
        if "extra_aug" in effective_conf["data"]
        else 0
    )  # Use effective_conf
    equiv_on_hidden = mask_hidden(effective_conf)  # Use effective_conf
    get_first_layer_mask = mask_input(effective_conf)  # Use effective_conf

    train_set = dataset(
        effective_conf["data"],  # Use effective_conf
        split="train",
        debug=effective_conf["debug"],  # Use effective_conf
        direction=effective_conf["scalegmn_args"]["direction"],  # Use effective_conf
        equiv_on_hidden=equiv_on_hidden,
        get_first_layer_mask=get_first_layer_mask,
        return_wb=True,
    )
    effective_conf["scalegmn_args"][
        "layer_layout"
    ] = train_set.get_layer_layout()  # Use effective_conf

    # augment train set for the Augmented CIFAR-10 experiment
    if (
        extra_aug > 0 and effective_conf["data"]["dataset"] == "cifar_inr"
    ):  # Use effective_conf
        aug_dsets = []
        for i in range(extra_aug):
            aug_dsets.append(
                dataset(
                    effective_conf["data"],  # Use effective_conf
                    split="train",
                    debug=effective_conf["debug"],  # Use effective_conf
                    prefix=f"randinit_smaller_aug{i}",
                    direction=effective_conf["scalegmn_args"][
                        "direction"
                    ],  # Use effective_conf
                    equiv_on_hidden=equiv_on_hidden,
                    get_first_layer_mask=get_first_layer_mask,
                )
            )
        train_set = data.ConcatDataset([train_set] + aug_dsets)
        print(f"Augmented training set with {len(train_set)} examples.")

    val_set = dataset(
        effective_conf["data"],  # Use effective_conf
        split="val",
        debug=effective_conf["debug"],  # Use effective_conf
        # node_pos_embed=effective_conf['scalegmn_args']['graph_constructor']['node_pos_embed'], # Use effective_conf
        # edge_pos_embed=effective_conf['scalegmn_args']['graph_constructor']['edge_pos_embed'], # Use effective_conf
        direction=effective_conf["scalegmn_args"]["direction"],  # Use effective_conf
        equiv_on_hidden=equiv_on_hidden,
        get_first_layer_mask=get_first_layer_mask,
        return_wb=True,
    )

    test_set = dataset(
        effective_conf["data"],  # Use effective_conf
        split="test",
        debug=effective_conf["debug"],  # Use effective_conf
        # node_pos_embed=effective_conf['scalegmn_args']['graph_constructor']['node_pos_embed'], # Use effective_conf
        # edge_pos_embed=effective_conf['scalegmn_args']['graph_constructor']['edge_pos_embed'], # Use effective_conf
        direction=effective_conf["scalegmn_args"]["direction"],  # Use effective_conf
        equiv_on_hidden=equiv_on_hidden,
        get_first_layer_mask=get_first_layer_mask,
        return_wb=True,
    )

    if effective_conf["save_model"]["log_images_wandb"] != 0:
        plot_epoch_set = dataset(
            effective_conf["data"],  # Use effective_conf
            split="plot_epoch",
            debug=effective_conf["debug"],  # Use effective_conf
            # node_pos_embed=effective_conf['scalegmn_args']['graph_constructor']['node_pos_embed'], # Use effective_conf
            # edge_pos_embed=effective_conf['scalegmn_args']['graph_constructor']['edge_pos_embed'], # Use effective_conf
            direction=effective_conf["scalegmn_args"]["direction"],  # Use effective_conf
            equiv_on_hidden=equiv_on_hidden,
            get_first_layer_mask=get_first_layer_mask,
            return_wb=True,
        )

    print(f"Len train set: {len(train_set)}")
    print(f"Len val set: {len(val_set)}")
    print(f"Len test set: {len(test_set)}")

    if effective_conf["save_model"]["log_images_wandb"] != 0:
        print(f"Len plot_epoch set: {len(plot_epoch_set)}")

    train_loader = torch_geometric.loader.DataLoader(
        dataset=train_set,
        batch_size=effective_conf["batch_size"],  # Use effective_conf
        shuffle=True,
        num_workers=effective_conf["num_workers"],  # Use effective_conf
        pin_memory=True,
        sampler=None,
    )
    val_loader = torch_geometric.loader.DataLoader(
        dataset=val_set,
        batch_size=effective_conf["batch_size"],  # Use effective_conf
        shuffle=False,
    )
    test_loader = torch_geometric.loader.DataLoader(
        dataset=test_set,
        batch_size=effective_conf["batch_size"],  # Use effective_conf
        shuffle=True,
        num_workers=effective_conf["num_workers"],  # Use effective_conf
        pin_memory=True,
    )
    if effective_conf["save_model"]["log_images_wandb"] != 0:
        plot_epoch_loader = torch_geometric.loader.DataLoader(
            dataset=plot_epoch_set,
            batch_size=10,  # Number of images in the logging dataset
            shuffle=False,
        )

    # =============================================================================================
    #   DEFINE MODEL
    # =============================================================================================
    # Get an instance of the autoencoder model
    net = get_autoencoder(
        model_args=effective_conf, autoencoder_type=effective_conf["train_args"]["reconstruction_type"]
    )  # Use effective_conf

<<<<<<< HEAD
    cnt_p = sum(p.numel() for p in net.parameters() if p.requires_grad)
    cnt_decoder_p = sum(p.numel() for p in net.decoder.parameters() if p.requires_grad)
    print(f"Number of parameters in net: {cnt_p}")
    print(f"Number of parameters in net.decoder: {cnt_decoder_p}")
    if effective_conf.get("wandb", False):  # Use effective_conf and ensure key exists
        wandb.log({'number_of_parameters': cnt_p, 'number_of_decoder_parameters': cnt_decoder_p}, step=0)
=======
    # Print the number of parameters in the decoder and the entire network
    decoder_params = sum(p.numel() for p in net.decoder.parameters() if p.requires_grad)
    net_params = sum(p.numel() for p in net.parameters() if p.requires_grad)

    print(f"Number of parameters in the decoder: {decoder_params}")
    print(f"Number of parameters in the entire network: {net_params}")

    # cnt_p = count_parameters(net=net)
    # if effective_conf["wandb"]: # Use effective_conf
    #     wandb.log({'number of parameters': cnt_p}, step=0)
>>>>>>> aaa9a213

    for p in net.parameters():
        p.requires_grad = True

    net = net.to(device)
    # =============================================================================================
    #   DEFINE LOSS
    # =============================================================================================
    criterion = select_criterion(
        effective_conf["train_args"]["loss"], {}
    )  # Use effective_conf

    # =============================================================================================
    #   DEFINE OPTIMIZATION
    # =============================================================================================
    conf_opt = effective_conf["optimization"]  # Use effective_conf
    model_params = [p for p in net.parameters() if p.requires_grad]
    optimizer, scheduler = setup_optimization(
        model_params,
        optimizer_name=conf_opt["optimizer_name"],
        optimizer_args=conf_opt["optimizer_args"],
        scheduler_args=conf_opt["scheduler_args"],
    )
    # =============================================================================================
    # TRAINING LOOP
    # =============================================================================================
    #best_val_acc = -1
    #best_train_acc = -1
    best_val_loss = float("inf")
    best_train_loss = float("inf")
    (
        best_test_results,
        best_val_results,
        best_train_results,
        best_train_results_TRAIN,
    ) = (None, None, None, None)
    #last_val_accs = []
    last_val_losses = []
    patience = effective_conf["train_args"]["patience"]  # Use effective_conf
    if extra_aug:
        # run experiment like in NFN to have comparable results.
        train_on_steps(
            net,
            train_loader,
            val_loader,
            test_loader,
            optimizer,
            scheduler,
            criterion,
            effective_conf,
            device,
        )
    else:
        for epoch in range(
            effective_conf["train_args"]["num_epochs"]
        ):  # Use effective_conf
            net.train()
            curr_loss = 0
            len_dataloader = len(train_loader)
            for i, (batch, wb) in enumerate(tqdm(train_loader)):
                step = epoch * len_dataloader + i
                batch = batch.to(device)
                # Move weights and biases to the target device
                weights_dev = [w.to(device) for w in wb.weights]
                biases_dev = [b.to(device) for b in wb.biases]

                optimizer.zero_grad()
                out = net(batch)

                # Reconstruct original images using tensors on the correct device - DO NOT SAVE IMAGE
                original_imgs = test_inr(
                    weights_dev, biases_dev, permuted_weights=True,
                    pixel_expansion=effective_conf['train_args']['pixel_expansion']
                )

                # Reconstruct autoencoder images - DO NOT SAVE IMAGE
                if effective_conf["train_args"]["reconstruction_type"] == "inr":
                    w_recon, b_recon = create_batch_wb(
                        out
                    )  # Use default out_features=1
                    reconstructed_imgs = test_inr(
                        w_recon, b_recon, 
                        pixel_expansion=effective_conf['train_args']['pixel_expansion']
                    )
                elif effective_conf["train_args"]["reconstruction_type"] == "pixels":
                    reconstructed_imgs = out.view(
                        len(batch), *(tuple(effective_conf["data"]["image_size"]))
                    )  # Use effective_conf
                else:
                    raise ValueError(f"Unknown autoencoder type: {effective_conf['train_args']['reconstruction_type']}")

                loss = criterion(reconstructed_imgs, original_imgs, weight=original_imgs if effective_conf["train_args"]["weigthed_loss"] else None)
                print(f"loss: {loss.item()}")

                curr_loss += loss.item()
                loss.backward()
                log = {}
                if effective_conf["optimization"]["clip_grad"]:  # Use effective_conf
                    log["grad_norm"] = torch.nn.utils.clip_grad_norm_(
                        net.parameters(),
                        effective_conf["optimization"]["clip_grad_max_norm"],
                    )  # Use effective_conf

                optimizer.step()

                if run:  # Check if wandb run exists
                    log[f"train/{effective_conf['train_args']['loss']}"] = (
                        loss.item()
                    )  # Use effective_conf
                    log["epoch"] = epoch

                if scheduler[1] is not None and scheduler[1] != "ReduceLROnPlateau":
                    if run:
                        log["lr"] = scheduler[0].get_last_lr()[
                            0
                        ]  # Check if wandb run exists
                    scheduler[0].step()

                if run:  # Check if wandb run exists
                    wandb.log(log, step=step)

            #############################################
            # VALIDATION
            #############################################
            if effective_conf["validate"]:  # Use effective_conf
                print(f"\nValidation after epoch {epoch}:")
                val_loss_dict = evaluate(
                    model=net,
                    loader=val_loader,
                    image_size=effective_conf["data"]["image_size"],
                    criterion=criterion,
                    device=device,
                    pixel_expansion=effective_conf["train_args"]["pixel_expansion"],  
                    effective_conf=effective_conf,
                )
                # test_loss_dict = evaluate(
                #     model=net,
                #     loader=test_loader,
                #     image_size=effective_conf["data"]["image_size"],
                #     criterion=criterion,
                #     device=device,
                #     pixel_expansion=effective_conf["train_args"]["pixel_expansion"],    
                #     effective_conf=effective_conf,  
                # )
                val_loss = val_loss_dict["avg_loss"]
                #val_acc = val_loss_dict["avg_acc"]
                #test_loss = test_loss_dict["avg_loss"]
                #test_acc = test_loss_dict["avg_acc"]

                # train_loss_dict = evaluate(
                #     model=net,
                #     loader=train_loader,
                #     image_size=effective_conf["data"]["image_size"],
                #     criterion=criterion,
                #     eval_dataset=train_set,
                #     num_samples=len(val_set),
                #     batch_size=effective_conf["batch_size"],
                #     num_workers=effective_conf["num_workers"],
                #     device=device,
                #     pixel_expansion=effective_conf["train_args"]["pixel_expansion"],
                #     effective_conf=effective_conf,  
                # )  # Use effective_conf

                best_val_criteria = val_loss <= best_val_loss
                if best_val_criteria:
                    best_val_loss = val_loss
                    #best_test_results = test_loss_dict
                    best_val_results = val_loss_dict
                    #best_train_results = train_loss_dict

                # Save the model
                if effective_conf["save_model"]["save_model"]:  # Use effective_conf
                    if (
                        best_val_criteria
                        and effective_conf["save_model"]["save_best"]
                    ):  # Use effective_conf
                        save_path = (
                            effective_conf["save_model"]["save_dir"]
                            + "/"
                            + effective_conf["save_model"]["save_name"]
                        )  # Use effective_conf
                        if not os.path.exists(
                            effective_conf["save_model"]["save_dir"]
                        ):  # Use effective_conf
                            os.makedirs(
                                effective_conf["save_model"]["save_dir"], exist_ok=True
                            )  # Use effective_conf
                        torch.save(net.state_dict(), save_path)

               # best_train_criteria = train_loss_dict["avg_loss"] <= best_train_loss
               # if best_train_criteria:
               #     best_train_loss= train_loss_dict["avg_loss"]
               #     best_train_results_TRAIN = train_loss_dict

                if run:  # Check if wandb run exists
                    log = {
                        #"train/avg_loss": train_loss_dict["avg_loss"],
                        #"train/acc": train_loss_dict["avg_acc"],
                        # "train/conf_mat": wandb.plot.confusion_matrix(
                        #     probs=None,
                        #     y_true=train_loss_dict["gt"],
                        #     preds=train_loss_dict["predicted"],
                        #     class_names=range(10),
                        # ), # Commented out as confusion matrix depends on task type
                        #"train/best_loss": best_train_results["avg_loss"],
                        #"train/best_acc": best_train_results["avg_acc"],
                        #"train/best_loss_TRAIN_based": best_train_results_TRAIN[
                        #    "avg_loss"
                        #],
                        #"train/best_acc_TRAIN_based": best_train_results_TRAIN[
                        #    "avg_acc"
                        #],
                        "val/loss": val_loss,
                        #"val/acc": val_acc,  # This is the metric needed for the sweep
                        "val/best_loss": best_val_results["avg_loss"],
                        #"val/best_acc": best_val_results["avg_acc"],
                        # "val/conf_mat": wandb.plot.confusion_matrix(
                        #     probs=None,
                        #     y_true=val_loss_dict["gt"],
                        #     preds=val_loss_dict["predicted"],
                        #     class_names=range(10),
                        # ), # Commented out as confusion matrix depends on task type
                        #"test/loss": test_loss,
                        #"test/acc": test_acc,
                        #"test/best_loss": best_test_results["avg_loss"],
                        #"test/best_acc": best_test_results["avg_acc"],
                        # "test/conf_mat": wandb.plot.confusion_matrix(
                        #     probs=None,
                        #     y_true=test_loss_dict["gt"],
                        #     preds=test_loss_dict["predicted"],
                        #     class_names=range(10),
                        # ), # Commented out as confusion matrix depends on task type
                        "epoch": epoch,
                    }

                    wandb.log(log)

                net.train()

                last_val_losses.append(val_loss)
                # Keep only the last accuracies
                if len(last_val_losses) > patience:
                    last_val_losses.pop(0)
                # Check if the accuracies are decreasing
                if len(last_val_losses) == patience and all(
                    x < y for x, y in zip(last_val_losses, last_val_losses[1:])
                ):
                    print(
                        f"Validation loss has been increasing for {patience} consecutive epochs:\n{last_val_losses}\nExiting."
                    )
                    if run:
                        wandb.finish()  # Finish W&B run
                    return 1  # Indicate early stopping


            # Save model every n epochs
            if effective_conf["save_model"]["save_model"] \
                and epoch % effective_conf["save_model"]["save_every"] == 0:
                    save_path = (
                        effective_conf["save_model"]["save_dir"]
                        + "/checkpoints/"
                        + "epoch=" + str(epoch) + "_"
                        + effective_conf["save_model"]["save_name"]
                    )  # Use effective_conf
                    if not os.path.exists(
                        effective_conf["save_model"]["save_dir"] + "/checkpoints/"
                    ):  # Use effective_conf
                        os.makedirs(
                            effective_conf["save_model"]["save_dir"] + "/checkpoints/", exist_ok=True
                        )  # Use effective_conf
                    torch.save(net.state_dict(), save_path)


            # Log images to W&B
            if run and effective_conf["save_model"]["log_images_wandb"] != 0 \
                and epoch % effective_conf["save_model"]["log_images_wandb"] == 0:
                log_epoch_images(
                    epoch=epoch,
                    model=net,
                    plot_epoch_loader=plot_epoch_loader,
                    image_size=effective_conf["data"]["image_size"],
                    device=device,
                    pixel_expansion=effective_conf["train_args"]["pixel_expansion"],
                    effective_conf=effective_conf,
                )


    if run:
        wandb.finish()  # Finish W&B run at the end


@torch.no_grad()
def log_epoch_images(
    epoch,
    model,
    plot_epoch_loader, 
    image_size,
    device=None,
    pixel_expansion=1,
    effective_conf=None,
):
    def _create_and_log_table(original_imgs, reconstructed_imgs, epoch):
        "Log a wandb.Table of images, one per label"
        # Create a wandb Table to log images, labels and predictions to
        table = wandb.Table(
            columns=["original_image", "reconstructed_image"]
        )
        original_imgs = original_imgs.to("cpu")
        reconstructed_imgs = reconstructed_imgs.to("cpu")
        for img_idx in range(original_imgs.shape[0]):
            original_img = original_imgs[img_idx]
            predicted_img = reconstructed_imgs[img_idx]

            original_img_wandb = wandb.Image((original_img.numpy()).astype('uint8').squeeze(), mode="L")
            reconstructed_img_wandb = wandb.Image((predicted_img.numpy()).astype('uint8').squeeze(), mode="L")

            # Add the images to the wandb table
            table.add_data(original_img_wandb, reconstructed_img_wandb)
        wandb.log({f"images_table_{epoch}": table}, step=epoch+1)


    def _create_and_log_image_grid(original_imgs, reconstructed_imgs, epoch):
        "Log a wandb.Image of images, one per label"
        def _make_mnist_grid(orig: torch.Tensor, recon: torch.Tensor) -> np.ndarray:
            """
            Given:
            orig: torch.Tensor of shape (10, 28, 28)
            recon: torch.Tensor of shape (10, 28, 28)
            Returns:
            grid: np.ndarray of shape (280, 56), where each row is [orig_i | recon_i].
            """
            # sanity checks
            if orig.shape != (10, 28, 28) or recon.shape != (10, 28, 28):
                raise ValueError(f"Expected both tensors of shape (10,28,28), got {orig.shape} and {recon.shape}")

            # move to CPU / numpy
            orig_np  = orig.cpu().numpy()
            recon_np = recon.cpu().numpy()

            # build each of the 10 rows by horizontally stacking orig_i and recon_i
            rows = []
            for i in range(10):
                row = np.vstack([orig_np[i], recon_np[i]])  # shape (28, 56)
                rows.append(row)

            # vertically stack the 10 rows into one image
            grid = np.hstack(rows)  # shape (10*28, 2*28) = (280, 56)
            return grid

        # Log the image grid to wandb
        wandb.log({f"image_grid": [wandb.Image(_make_mnist_grid(original_imgs, reconstructed_imgs))]}, step=epoch + 1)


    model.eval()
    _, (batch, wb) = next(enumerate(tqdm(plot_epoch_loader)))

    batch = batch.to(device)
    out = model(batch)
    #step = epoch * len_dataloader + i
    # Move weights and biases to the target device
    weights_dev = [w.to(device) for w in wb.weights]
    biases_dev = [b.to(device) for b in wb.biases]

    # Reconstruct original images using tensors on the correct device
    original_imgs = test_inr(
        weights_dev, biases_dev, permuted_weights=True,
        pixel_expansion=pixel_expansion
    )

    # Reconstruct autoencoder images
    if effective_conf["train_args"]["reconstruction_type"] == "inr":
        w_recon, b_recon = create_batch_wb(
            out
        )
        reconstructed_imgs = test_inr(
            w_recon, b_recon,
            pixel_expansion=pixel_expansion
        )
    elif effective_conf["train_args"]["reconstruction_type"] == "pixels":
        reconstructed_imgs = out.view(
            len(batch), *(tuple(image_size))
        )
        # print(f"reconstructed_imgs mean per sample: {out.view(out.size(0), -1).mean(dim=1).std()}")
    else:
        raise ValueError(f"Unknown autoencoder type: {effective_conf['train_args']['reconstruction_type']}")

    model.train()

    # Mimic the torch save function transformations
    original_imgs = original_imgs.mul(255).add_(0.5).clamp_(0, 255)
    reconstructed_imgs = reconstructed_imgs.mul(255).add_(0.5).clamp_(0, 255)

    # Log images as a table
    # _create_and_log_table(original_imgs, reconstructed_imgs, epoch)

    # Log images as a contantenated image
    _create_and_log_image_grid(original_imgs, reconstructed_imgs, epoch)


@torch.no_grad()
def evaluate(
    model,
    loader, 
    image_size,
    criterion,
    eval_dataset=None,
    num_samples=0,
    batch_size=0,
    num_workers=8,
    device=None,
    pixel_expansion=1,
    effective_conf=None,
):
    if eval_dataset is not None:
        # only when also evaluating on train split. Since it is a lot bigger, we only evaluate on a smaller subset.
        indices = random.sample(range(len(eval_dataset)), num_samples)
        subset_dataset = torch.utils.data.Subset(eval_dataset, indices)
        loader = torch_geometric.loader.DataLoader(
            dataset=subset_dataset,
            batch_size=batch_size,
            shuffle=True,
            num_workers=num_workers,
            pin_memory=True,
            # sampler=sampler
        )

    model.eval()
    total_loss = 0.0
    total = 0.0
    for i, (batch, wb) in enumerate(tqdm(loader)):
        batch = batch.to(device)
        out = model(batch)
        #step = epoch * len_dataloader + i
        # Move weights and biases to the target device
        weights_dev = [w.to(device) for w in wb.weights]
        biases_dev = [b.to(device) for b in wb.biases]

        # Reconstruct original images using tensors on the correct device
        original_imgs = test_inr(
            weights_dev, biases_dev, permuted_weights=True,
            # save=True, img_name="original_",
            pixel_expansion=pixel_expansion
        )

        # Reconstruct autoencoder images
        if effective_conf["train_args"]["reconstruction_type"] == "inr":
            w_recon, b_recon = create_batch_wb(
                out
            )  # Use default out_features=1
            reconstructed_imgs = test_inr(
                w_recon, b_recon,
                # save=True, img_name="inr_",
                pixel_expansion=pixel_expansion
            )
        elif effective_conf["train_args"]["reconstruction_type"] == "pixels":
            reconstructed_imgs = out.view(
                len(batch), *(tuple(image_size))
            )  # Use effective_conf
            save_image(
                [reconstructed_imgs[0].squeeze(-1).detach().cpu()], "pixels_auto_reconstructed.png"
            )
        else:
            raise ValueError(f"Unknown autoencoder type: {effective_conf['train_args']['reconstruction_type']}")

        loss = criterion(reconstructed_imgs, original_imgs)
        total_loss += loss.item() * len(batch)  # Scale loss up to total sum
        total += len(batch)                     # Total number of samples

    model.train()
    avg_loss = total_loss / total
   

    return dict(avg_loss=avg_loss) 


def train_on_steps(
    net,
    train_loader,
    val_loader,
    test_loader,
    optimizer,
    scheduler,
    criterion,
    run_config,
    device,
):  # Renamed conf to run_config
    """
    Follow the same training procedure as in 'Zhou, Allan, et al. "Permutation equivariant neural functionals." NIPS (2024).'
    """
    # import wandb # Already imported globally

    def cycle(loader):
        while True:
            for blah in loader:
                yield blah

    best_val_acc = -1
    best_test_results, best_val_results = None, None

    train_iter = cycle(train_loader)
    outer_pbar = trange(
        0, run_config["train_args"]["max_steps"], position=0
    )  # Use run_config

    for step in outer_pbar:

        if (
            step > 0
            and step % 3000 == 0
            or step == run_config["train_args"]["max_steps"] - 1
        ):  # Use run_config
            val_loss_dict = evaluate(net, val_loader, device=device)
            test_loss_dict = evaluate(net, test_loader, device=device)
            val_loss = val_loss_dict["avg_loss"]
            val_acc = val_loss_dict["avg_acc"]
            test_loss = test_loss_dict["avg_loss"]
            test_acc = test_loss_dict["avg_acc"]
            if val_acc > best_val_acc:
                best_val_acc = val_acc
                best_test_results = test_loss_dict
                best_val_results = val_loss_dict

            if (
                run_config.get("wandb", False) and wandb.run is not None
            ):  # Use run_config and check wandb.run
                wandb.log(
                    {
                        "val/loss": val_loss,
                        "val/acc": val_acc,  # This is the metric needed for the sweep
                        "val/best_loss": best_val_results["avg_loss"],
                        "val/best_acc": best_val_results["avg_acc"],
                        "test/loss": test_loss,
                        "test/acc": test_acc,
                        "test/best_loss": best_test_results["avg_loss"],
                        "test/best_acc": best_test_results["avg_acc"],
                        "step": step,
                        "epoch": step // len(train_loader),
                    }
                )

        net.train()
        # The batch now contains (graph_batch, (weights, biases)) tuple
        batch, wb = next(train_iter)  # Unpack the tuple
        batch = batch.to(device)  # Move graph batch to device
        # Move weights and biases to the target device - feels weird idk
        weights_dev = [w.to(device) for w in wb.weights]
        biases_dev = [b.to(device) for b in wb.biases]

        optimizer.zero_grad()
        # inputs = (batch) # Model expects the graph batch
        out = net(batch)

        # Reconstruct original images using tensors on the correct device - DO NOT SAVE
        original_imgs = test_inr(
            weights_dev, biases_dev, permuted_weights=True, save=False
        )

        # Reconstruct autoencoder images - SAVE THIS ONE
        if run_config["train_args"]["reconstruction_type"] == "inr":
            w_recon, b_recon = create_batch_wb(out)  # Use default out_features=1
            reconstructed_imgs = test_inr(
                w_recon, b_recon, save=True, img_name="autoencoder_recon"
            )  # Save with specific name
        elif run_config["train_args"]["reconstruction_type"] == "pixels":
            reconstructed_imgs = out.view(
                len(batch), *(tuple(run_config["data"]["image_size"]))
            )  # Use run_config
        else:
            raise ValueError(f"Unknown autoencoder type: {run_config['train_args']['reconstruction_type']}")

        loss = criterion(reconstructed_imgs, original_imgs)  # Use original_imgs
        loss.backward()

        log = {}
        if run_config["optimization"]["clip_grad"]:  # Use run_config
            log["grad_norm"] = torch.nn.utils.clip_grad_norm_(
                net.parameters(), run_config["optimization"]["clip_grad_max_norm"]
            )  # Use run_config

        optimizer.step()

        if (
            run_config.get("wandb", False) and wandb.run is not None
        ):  # Use run_config and check wandb.run
            log[f"train/{run_config['train_args']['loss']}"] = (
                loss.item()
            )  # Use run_config
            log["step"] = step

        if scheduler[1] is not None and scheduler[1] != "ReduceLROnPlateau":
            if run_config.get("wandb", False) and wandb.run is not None:
                log["lr"] = scheduler[0].get_last_lr()[
                    0
                ]  # Use run_config and check wandb.run
            scheduler[0].step()

        if (
            run_config.get("wandb", False) and wandb.run is not None
        ):  # Use run_config and check wandb.run
            wandb.log(log, step=step + 1)

    # It's generally better practice to let the main function handle finishing the run
    # if run_config.get("wandb", False) and wandb.run is not None:
    #     wandb.finish()


if __name__ == "__main__":
    arg_parser = setup_arg_parser()
    args = arg_parser.parse_args()

    if isinstance(args.gpu_ids, int):
        args.gpu_ids = [args.gpu_ids]

<<<<<<< HEAD
    if not args.conf:
        args.conf = "configs/mnist_rec/scalegmn_autoencoder_baseline.yml"
=======
    print(f"Loading config from {args.conf}")
>>>>>>> aaa9a213

    # No need to load config here, main function handles it
    # conf = yaml.safe_load(open(args.conf))

    main(args=args)<|MERGE_RESOLUTION|>--- conflicted
+++ resolved
@@ -197,14 +197,6 @@
         model_args=effective_conf, autoencoder_type=effective_conf["train_args"]["reconstruction_type"]
     )  # Use effective_conf
 
-<<<<<<< HEAD
-    cnt_p = sum(p.numel() for p in net.parameters() if p.requires_grad)
-    cnt_decoder_p = sum(p.numel() for p in net.decoder.parameters() if p.requires_grad)
-    print(f"Number of parameters in net: {cnt_p}")
-    print(f"Number of parameters in net.decoder: {cnt_decoder_p}")
-    if effective_conf.get("wandb", False):  # Use effective_conf and ensure key exists
-        wandb.log({'number_of_parameters': cnt_p, 'number_of_decoder_parameters': cnt_decoder_p}, step=0)
-=======
     # Print the number of parameters in the decoder and the entire network
     decoder_params = sum(p.numel() for p in net.decoder.parameters() if p.requires_grad)
     net_params = sum(p.numel() for p in net.parameters() if p.requires_grad)
@@ -215,7 +207,6 @@
     # cnt_p = count_parameters(net=net)
     # if effective_conf["wandb"]: # Use effective_conf
     #     wandb.log({'number of parameters': cnt_p}, step=0)
->>>>>>> aaa9a213
 
     for p in net.parameters():
         p.requires_grad = True
@@ -829,12 +820,7 @@
     if isinstance(args.gpu_ids, int):
         args.gpu_ids = [args.gpu_ids]
 
-<<<<<<< HEAD
-    if not args.conf:
-        args.conf = "configs/mnist_rec/scalegmn_autoencoder_baseline.yml"
-=======
     print(f"Loading config from {args.conf}")
->>>>>>> aaa9a213
 
     # No need to load config here, main function handles it
     # conf = yaml.safe_load(open(args.conf))
